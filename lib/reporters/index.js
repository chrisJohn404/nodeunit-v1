--- conflicted
+++ resolved
@@ -4,14 +4,11 @@
     'skip_passed': require('./skip_passed'),
     'minimal': require('./minimal'),
     'html': require('./html'),
-<<<<<<< HEAD
     'eclipse': require('./eclipse'),
     'machineout': require('./machineout'),
     'tap': require('./tap'),
-    'nested': require('./nested')
-=======
+    'nested': require('./nested'),
     'verbose' : require('./verbose')
->>>>>>> 8b91e143
     // browser test reporter is not listed because it cannot be used
     // with the command line tool, only inside a browser.
 };