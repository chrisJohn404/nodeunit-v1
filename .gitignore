dist
node_modules
stamp-build
*~
gmon.out
v8.log
.DS_Store
<<<<<<< HEAD

=======
>>>>>>> 530a3862
package-lock.json<|MERGE_RESOLUTION|>--- conflicted
+++ resolved
@@ -5,8 +5,4 @@
 gmon.out
 v8.log
 .DS_Store
-<<<<<<< HEAD
-
-=======
->>>>>>> 530a3862
 package-lock.json