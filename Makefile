PACKAGE = nodeunit
NODEJS = $(if $(shell test -f /usr/bin/nodejs && echo "true"),nodejs,node)

PREFIX ?= /usr/local
BINDIR ?= $(PREFIX)/bin
DATADIR ?= $(PREFIX)/share
LIBDIR ?= $(PREFIX)/lib
NODEJSLIBDIR ?= $(LIBDIR)/$(NODEJS)

BUILDDIR = dist

$(shell if [ ! -d $(BUILDDIR) ]; then mkdir $(BUILDDIR); fi)

all: build

build: stamp-build

stamp-build: $(wildcard  deps/* lib/*.js)
	touch $@;
	mkdir -p $(BUILDDIR)/nodeunit
	cp -R bin deps lib package.json $(BUILDDIR)/nodeunit
	printf '#!/bin/sh\n$(NODEJS) $(NODEJSLIBDIR)/$(PACKAGE)/bin/nodeunit $$@' > $(BUILDDIR)/nodeunit.sh

test:
<<<<<<< HEAD
	$(NODEJS) ./lib/cli.js test
=======
	$(NODEJS) ./bin/nodeunit test
>>>>>>> 42e2e908

install: build
	install --directory $(NODEJSLIBDIR)
	cp -a $(BUILDDIR)/nodeunit $(NODEJSLIBDIR)
	install --mode=0755 $(BUILDDIR)/nodeunit.sh $(BINDIR)/nodeunit

uninstall:
	rm -rf $(NODEJSLIBDIR)/nodeunit $(NODEJSLIBDIR)/nodeunit.js $(BINDIR)/nodeunit

clean:
	rm -rf $(BUILDDIR) stamp-build

lint:
	nodelint --config nodelint.cfg ./index.js ./bin/nodeunit ./bin/nodeunit.json ./lib/*.js ./test/*.js

.PHONY: test install uninstall build all<|MERGE_RESOLUTION|>--- conflicted
+++ resolved
@@ -22,11 +22,7 @@
 	printf '#!/bin/sh\n$(NODEJS) $(NODEJSLIBDIR)/$(PACKAGE)/bin/nodeunit $$@' > $(BUILDDIR)/nodeunit.sh
 
 test:
-<<<<<<< HEAD
-	$(NODEJS) ./lib/cli.js test
-=======
 	$(NODEJS) ./bin/nodeunit test
->>>>>>> 42e2e908
 
 install: build
 	install --directory $(NODEJSLIBDIR)
